### PROJECT #####################################################################
# Videos
*.mp4

# Dirs
__data__
<<<<<<< HEAD
_other_
.typings
__results__
wandb
wandb_artifacts
artifacts

=======
>>>>>>> 1c9c07f6
# Mujoco
MUJOCO_LOG.TXT
# DrawIo
*.bkp
ariel_header.svg
# Docs
docs/apidocs/
docs/autoapi
### PYTHON ######################################################################
# Byte-compiled / optimized / DLL files
__pycache__/
*.py[cod]
*py.class
# C extensions
*.so
# Distribution / packaging
.Python
# build/
develop-eggs/
dist/
downloads/
eggs/
.eggs/
lib/
lib64/
parts/
sdist/
var/
wheels/
share/python-wheels/
*.egg-info/
.installed.cfg
*.egg
MANIFEST
# PyInstaller
#  Usually these files are written by a python script from a template
#  before PyInstaller builds the exe, so as to inject date/other infos into it.
*.manifest
*.spec
# Installer logs
pip-log.txt
pip-delete-this-directory.txt
# Unit test / coverage reports
htmlcov/
.tox/
.nox/
.coverage
.coverage.*
.cache
nosetests.xml
coverage.xml
*.cover
*.py,cover
.hypothesis/
.pytest_cache/
cover/
# Translations
*.mo
*.pot
# Django stuff:
*.log
local_settings.py
db.sqlite3
db.sqlite3-journal
# Flask stuff:
instance/
.webassets-cache
# Scrapy stuff:
.scrapy
# Sphinx documentation
docs/_build/
docs/api
# PyBuilder
.pybuilder/
target/
# Jupyter Notebook
.ipynb_checkpoints
# IPython
profile_default/
ipython_config.py
# pyenv
#   For a library or package, you might want to ignore these files since the code is
#   intended to run in multiple environments; otherwise, check them in:
# .python-version
# pipenv
#   According to pypa/pipenv#598, it is recommended to include Pipfile.lock in version control.
#   However, in case of collaboration, if having platform-specific dependencies or dependencies
#   having no cross-platform support, pipenv may install dependencies that don't work, or not
#   install all needed dependencies.
#Pipfile.lock
# poetry
#   Similar to Pipfile.lock, it is generally recommended to include poetry.lock in version control.
#   This is especially recommended for binary packages to ensure reproducibility, and is more
#   commonly ignored for libraries.
#   https://python-poetry.org/docs/basic-usage/#commit-your-poetrylock-file-to-version-control
#poetry.lock
# pdm
#   Similar to Pipfile.lock, it is generally recommended to include pdm.lock in version control.
#pdm.lock
#   pdm stores project-wide configurations in .pdm.toml, but it is recommended to not include it
#   in version control.
#   https://pdm.fming.dev/latest/usage/project/#working-with-version-control
.pdm.toml
.pdm-python
.pdm-build/
# PEP 582; used by e.g. github.com/David-OConnor/pyflow and github.com/pdm-project/pdm
__pypackages__/
# Celery stuff
celerybeat-schedule
celerybeat.pid
# SageMath parsed files
*.sage.py
# Environments
.env
.venv
env/
venv/
ENV/
env.bak/
venv.bak/
# Spyder project settings
.spyderproject
.spyproject
# Rope project settings
.ropeproject
# mkdocs documentation
/site
# mypy
.mypy_cache/
.dmypy.json
dmypy.json
# Pyre type checker
.pyre/
# pytype static type analyzer
.pytype/
# Cython debug symbols
cython_debug/
# PyCharm
#  JetBrains specific template is maintained in a separate JetBrains.gitignore that can
#  be found at https://github.com/github/gitignore/blob/main/Global/JetBrains.gitignore
#  and can be added to the global gitignore or merged into this file.  For a more nuclear
#  option (not recommended) you can uncomment the following to ignore the entire idea folder.
#.idea/
### VSCODE ######################################################################
.vscode
.vscode/*
# Local History for Visual Studio Code
.history/
# Built Visual Studio Code Extensions
*.vsix
### LINUX ######################################################################
*~
# temporary files which can be created if a process still has a handle open of a deleted file
.fuse_hidden*
# KDE directory preferences
.directory
# Linux trash folder which might appear on any partition or disk
.Trash-*
# .nfs files are created when an open file is removed but is still being accessed
.nfs*
### MACOS ######################################################################
# General
.DS_Store
.AppleDouble
.LSOverride
# Icon must end with two \r
Icon
# Thumbnails
._*
# Files that might appear in the root of a volume
.DocumentRevisions-V100
.fseventsd
.Spotlight-V100
.TemporaryItems
.Trashes
.VolumeIcon.icns
.com.apple.timemachine.donotpresent
# Directories potentially created on remote AFP share
.AppleDB
.AppleDesktop
Network Trash Folder
Temporary Items
.apdisk
### IMAGES #####################################################################
# JPEG
*.jpg
*.JPG
*.jpeg
*.jpe
*.jif
*.jfif
*.jfi
# JPEG 2000
*.jp2
*.j2k
*.jpf
*.jpx
*.jpm
*.mj2
# JPEG XR
*.jxr
*.hdp
*.wdp
# Graphics Interchange Format
*.gif
# RAW
*.raw
# Web P
*.webp
# Portable Network Graphics
*.png
# Animated Portable Network Graphics
*.apng
# Multiple-image Network Graphics
*.mng
# Tagged Image File Format
*.tiff
*.tif
# Scalable Vector Graphics
*.svg
*.svgz
!ariel_header.svg
# Portable Document Format
*.pdf
# X BitMap
*.xbm
# BMP
*.bmp
*.dib
# ICO
*.ico
# 3D Images
*.3dm
*.max
### VSCODE ####################################################################
!.vscode/settings.json
!.vscode/tasks.json
!.vscode/launch.json
!.vscode/extensions.json
!.vscode/*.code-snippets
### WINDOWS ####################################################################
# Windows thumbnail cache files
Thumbs.db
Thumbs.db:encryptable
ehthumbs.db
ehthumbs_vista.db
# Dump file
*.stackdump
# Folder config file
[Dd]esktop.ini
# Recycle Bin used on file shares
RECYCLE.BIN/
# Windows Installer files
*.cab
*.msi
*.msix
*.msm
*.msp
# Windows shortcuts
*.lnk<|MERGE_RESOLUTION|>--- conflicted
+++ resolved
@@ -4,7 +4,6 @@
 
 # Dirs
 __data__
-<<<<<<< HEAD
 _other_
 .typings
 __results__
@@ -12,8 +11,6 @@
 wandb_artifacts
 artifacts
 
-=======
->>>>>>> 1c9c07f6
 # Mujoco
 MUJOCO_LOG.TXT
 # DrawIo
