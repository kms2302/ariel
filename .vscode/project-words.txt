aabb
Aart
aboveskip
absl
abstractmethod
abuaisheh
achived
ADDOPTS
addtocounter
AFP
agentic
Agoston
aiofiles
aiohappyeyeballs
aiohttp
aiosignal
Aisheh
alg
algpseudocodex
ALIFE
amphitheater
amsmath
analyzer
anyio
Aorus
apdisk
apidocs
<<<<<<< HEAD
apidocs
=======
>>>>>>> 08cc0dbe
apng
ARCHS
argcomplete
argmax
argmin
Aron
arxiv
ASTRK
astropy
asyncio
aurelia
autoapi
autoapisummary
<<<<<<< HEAD
autoapisummary
autobuild
AUTOCONNECT
autodoc
autodoc
=======
autobuild
AUTOCONNECT
autodoc
>>>>>>> 08cc0dbe
autolimits
automodule
autoref
autosectionlabel
autosummary
Autosummary
autoupdate
avc
avg
axs
azfunc
azuretools
bak
balanceinertia
basicstyle
batcat
BBOB
bdn
beautifulsoup
behavior
belowskip
Bezier
bfdadc
BFS
BGR
biasprm
biastype
biblatex
bibsource
bibtex
biburl
bidict
bindir
bindirs
bkp
BKSP
BLE
BODYBVH
bodyname
Bongard
booktitle
bosd
bpy
brackethighlighter
breakatwhitespace
breaklines
Bredeche
BSLH
BSPC
BTCLR
buildc
bvh
bvhnum
bysource
bzr
captionpos
captionsetup
Carola
castshadow
cbar
cdll
cdn
celerybeat
centered
certifi
cfgv
changeps
chapterpage
charliermarsh
charx
charxstring
Checkerboard
chisquare
cibuildwheel
cibw
CIBW
Cieslewski
cjolowicz
classmethod
classnamecolor
cleandoc
cleanup
cleveref
clim
CLR
cls
CMA
cmaes
cmap
Cobyla
codeofconduct
coeffs
colname
color
colorama
colorbar
colored
colorlog
colormap
colors
colorspace
colspec
commentcolor
commentstyle
condabin
conftest
confusables
constr
CONTACTFORCE
CONTACTPOINT
CONTACTSPLIT
contextlib
conthead
contourpy
CONVEXHULL
Cookiecuter
cookiecutter
cookiecutters
copybutton
copyfile
copypath
corne
Corne
cpg
CPG
cppn
creationdate
csvsimple
CTLR
ctrlrange
ctypes
curlybrace
currentframe
customcc
cwd
CWD
cython
Cython
Daan
Daler
Dantic
dataclass
dataclasses
datetimez
dateutil
DCONFIG
debateable
debugpy
deemphasized
deepcopy
defenses
deflist
defusedxml
delaxes
Deniz
devcontainers
dfden
dfnum
dialog
dib
directsearch
direnv
discardvisual
distlib
dists
django
djoser
DLLR
dmypy
docconvert
docstrings
doctest
doctests
dof
dollarmath
donjayamanne
donotpresent
dotnet
dtsi
dtype
DTZ
dunder
DWN
dylib
Dyn
DYN
dynprm
dyntype
ECAL
edgecolors
edwinhuish
eeef
ehthumbs
eiben
Eiben
elif
<<<<<<< HEAD
elif
encryptable
endfor
endfor
=======
encryptable
endfor
>>>>>>> 08cc0dbe
engineio
ENT
enummember
env
EOF
epath
equalto
<<<<<<< HEAD
equalto
=======
>>>>>>> 08cc0dbe
errmsg
errorlens
esbenp
esktop
etils
evals
evol
evosax
exceptiongroup
EXCL
executiontime
Expl
fancyhdr
fastapi
favor
fbcpg
FBT
fcl
FCMA
fdfind
fieldlist
figsize
filelock
FILTEREXACT
firsthead
fixedcamid
<<<<<<< HEAD
fixedcamid
=======
>>>>>>> 08cc0dbe
FLEXBVH
FLEXEDGE
FLEXFACE
FLEXSKIN
FLEXVERT
Floreano
fontenc
fontsize
fontspec
fonttools
footnotesize
fourcc
fovy
<<<<<<< HEAD
fovy
=======
>>>>>>> 08cc0dbe
fpath
freejoint
fremp
fromarray
fromfunction
frozenlist
fseventsd
FSLH
fsspec
ftb
funcnamecolor
funcs
functools
FURB
furo
fusestatic
fzf
FZF
gainprm
gaintype
GECCO
geomadr
GEOMBOX
GEOMCAPSULE
GEOMCYLINDER
GEOMPLANE
GEOMSPHERE
geosans
getattr
getline
getmembers
getsource
gitblame
githistory
github
glfw
gnupg
gprof
Graphviz
Grégoire
Grigoriadis
<<<<<<< HEAD
gumbel
=======
>>>>>>> 08cc0dbe
Guszti
hammerspoon
hasattr
hashlib
hbenl
hdp
headsep
heapq
heightfield
heightmap
Heitz
hexdigest
hillyness
hline
Hoogendoorn
hookdir
Hopf
hopfs
hpd
HPD
htmlcov
httpcore
httptools
httpx
hypermodern
hyperparameters
hyperref
ICN
icns
idna
idx
ifaddr
ifnextchar
ifpackageloaded
ifundefined
Ilya
img
implicitfast
imread
<<<<<<< HEAD
imread
=======
>>>>>>> 08cc0dbe
imshow
inf
inheritability
iniconfig
INP
inproceedings
Ioannis
<<<<<<< HEAD
Ioannis
=======
>>>>>>> 08cc0dbe
ipynb
ipython
isdigit
isfunction
isinstance
isort
iterm
itsdangerous
ivar
jabref
Jakub
jax
jdx
Jed
jfi
jfif
Jie
jif
jinja
jmdm
jnp
JNT
joblib
jpe
jpf
jpm
jpx
jsburckhardt
jsonschema
jupyter
jxr
Karine
kevinrose
keybinding
keymap
Keymap
keywordcolor
keywordstyle
KGM
Kief
kiwisolver
klass
<<<<<<< HEAD
klass
=======
>>>>>>> 08cc0dbe
KOMA
Kornatowski
KSCAN
labeler
Labeler
labelfont
labelformat
labelsep
labelsize
lamarckian
Lamarckism
lamo
lasthead
latexminted
latexmk
layoutdefault
LBKT
LBRC
LCTRL
lerp
<<<<<<< HEAD
lerp
=======
>>>>>>> 08cc0dbe
LFT
LGUI
liamrwilkins
libatk
libbz
libcairo
libcalc
libcups
libedit
libegl
libexpat
libfontconfig
libfreetype
libgl
libmamba
libncurses
libosmesa
libpango
libreadline
libsass
libsm
libsqlite
libx
libxcomposite
libxcursor
libxdamage
libxext
libxfixes
libxi
libxmlsec
libxrandr
libxrender
libxshmfence
libxss
libxtst
linalg
linters
Lipson
litegraph
literalinclude
littlefoxteam
Lmax
lmr
lnk
loc
logfilewarninglist
lognormal
logscale
logseries
logspace
longtable
longtblr
lookat
<<<<<<< HEAD
lookat
=======
>>>>>>> 08cc0dbe
Loshchilov
Lses
LSHFT
lst
lstlisting
lualatex
luo
Luo
LWR
lxml
Maesani
MAPCMA
mapfiles
markupsafe
matangover
matchtext
Mateusz
matplotlib
maxgeom
maximisation
mbf
mccabe
mcr
mdit
mdurl
MESHBVH
meshgrid
<<<<<<< HEAD
meshgrid
=======
>>>>>>> 08cc0dbe
meshname
metaheuristic
metahuristic
mgesbert
mgrid
microtype
middlehead
miniforge
Miniforge
minipage
mip
MIP
Miras
mjcb
MJCF
mjspec
mjt
mjv
Mjv
mkdocs
mng
modificationdate
modname
moredelim
morekeywords
mpimg
<<<<<<< HEAD
mpimg
=======
>>>>>>> 08cc0dbe
MRO
msg
msix
mujoco
mult
multidict
multigraph
mut
mycanvas
mypy
Mypy
mypyc
Mypyc
MYPYC
mypycify
myst
nala
Nala
nbad
nbody
nbsphinx
nbvh
ncol
ncols
ndarray
neighboring
networkx
neuroevolution
nevergrad
newenvironment
newfigname
newpxtext
newtablename
ngeom
ngood
nicegui
Nikolaus
njpwerner
nlargest
Nnn
nodeeditor
nodeenv
nodeid
nohyp
nonc
noncentral
noncommercially
nonconvex
nonstopmode
nonzero
noqa
normalsize
normalvariate
nosetests
notsotiny
nox
noxfile
NOXSESSION
npt
NPY
nrow
nrows
nsample
nsmallest
nstep
Num
numbercolor
numbersep
numberstyle
numpages
numpy
numpydoc
nvm
odict
offheight
offwidth
omz
onedot
onemax
opencv
openpyxl
openssh
optim
optuna
orjson
osmesa
outdir
pandoc
<<<<<<< HEAD
pandoc
=======
>>>>>>> 08cc0dbe
pathlib
pathspec
pawlik
Pawlik
pdfauthor
pdfpagemode
pdm
Perflint
Perlin
PERTFORCE
PERTOBJ
pexpect
pgfkeys
pgfplots
PGH
PIL
pipenv
Pipfile
pipreqs
pla
PLR
plt
pnoise
podman
polyfit
polyglossia
polyval
Popen
posargs
powerline
Pradeep
PRCNT
preto
prg
printanswers
printoptions
prnt
prob
propcache
protogen
Przemyslaw
pstats
PTH
pvals
PWR
pybind
pybuilder
pycache
pycallgraph
pycodestyle
pydantic
pydoclint
pydocstyle
pyenv
Pyflakes
pyflow
pyglet
pyglm
pygmentize
pygments
pygrep
pyi
PYI
pylance
Pylint
pymoo
pymupdf
pyopengl
pypa
pypackages
pypandoc
<<<<<<< HEAD
pypandoc
=======
>>>>>>> 08cc0dbe
pyparsing
pypdf
pypi
PYPI
pypirc
pyplot
pyproject
pyqt
pyside
pytest
PYTHONDONTWRITEBYTECODE
PYTHONUNBUFFERED
pytype
pyupgrade
pyyaml
QACC
Qml
qnp
qpos
<<<<<<< HEAD
qpos
=======
>>>>>>> 08cc0dbe
qualname
quat
qwtel
RALT
Ramel
randn
<<<<<<< HEAD
randn
=======
>>>>>>> 08cc0dbe
rastrigin
Rastrigin
Raveaux
RBKT
rbound
RBRC
readwrite
rec
rect
Rect
reexport
refquat
refurb
rejectattr
<<<<<<< HEAD
rejectattr
=======
>>>>>>> 08cc0dbe
rel
repitition
revde
reviung
rgba
RGT
rgx
rlg
rlog
rmam
Rnd
RND
robogen
Romain
ropeproject
rosenbrock
Rosenbrock
roundrock
rpc
rpt
RSE
rstrip
rtype
RUF
savefig
schaffers
Schmalfeldt
scikit
scipy
SCLINERTIA
scm
scn
scrapy
Scrapy
scriptsize
SDFITER
sdist
seanwu
SEL
selectattr
<<<<<<< HEAD
selectattr
=======
>>>>>>> 08cc0dbe
selectby
sessionmaker
setattr
setuptools
sharex
sharey
shazam
shazamio
SHFT
showstringspaces
sigstore
Sigstore
simp
siunitx
SLF
slvs
smam
smartquotes
sniffio
socketio
softwareupdate
solutionorbox
soo
soupsieve
SPC
splitlines
Spyder
spyderproject
spyproject
sqlalchemy
sqlite
sqlmodel
sqlmypy
SQT
srcc
ssub
stackdump
Stackframe
starlette
staticmethod
stepnumber
stl
stochasticity
str
Stradner
strftime
stringcolor
stringstyle
stubgen
stuurman
Stuurman
subpackages
Subpackages
<<<<<<< HEAD
subpackages
Subpackages
=======
>>>>>>> 08cc0dbe
suptitle
Svargotter
svelteflow
svgz
synctex
tabsize
Tabstop
tabularray
Taichi
talltblr
tamasfe
tasklist
tblr
tensordot
testmod
testpypi
texlive
texrepeat
TEXROLE
textcase
textfont
textformat
textwidth
texuniform
thefuck
TID
tikz
timeconst
timemachine
timestep
Timmis
titlesec
titlesonly
<<<<<<< HEAD
titlesonly
=======
>>>>>>> 08cc0dbe
toctree
tol
tolif
TOLIF
Tomczak
tomli
topn
tqdm
trackbodyid
<<<<<<< HEAD
trackbodyid
=======
>>>>>>> 08cc0dbe
trimesh
Trn
TRN
trntype
truecolor
tryceratops
typeguard
typehints
typeshed
Tyrrell
ujson
underfull
Underglow
UNDERGLOW
undoc
uniapprox
urdf
usernamehw
usethread
usr
uvicorn
uvx
vars
vbuild
VCS
venv
Ver
viridis
virtualenv
vmap
vonmises
Vrije
vsc
Vytas
waderyan
watchfiles
wdp
webassets
webp
Weissl
worldbody
WSL
wxyz
xbm
xcb
xcolor
xdoctest
xindy
xlabel
xlim
<<<<<<< HEAD
xlrd
=======
>>>>>>> 08cc0dbe
xmat
xpos
xshift
xspace
xticks
xunicode
xyaxes
xyflow
xyzw
yarl
Yinyang
ylabel
ylim
<<<<<<< HEAD
ylim
=======
>>>>>>> 08cc0dbe
ypos
yshift
yticklabels
yticks
yzhang
Zeeuwe
Zeina
zenodo
Zenodo
zipf
zipp
zmax
zmin
zmk
ZMK
zmkfirmware
znap
ZNAP
zpos
zzz<|MERGE_RESOLUTION|>--- conflicted
+++ resolved
@@ -25,10 +25,6 @@
 Aorus
 apdisk
 apidocs
-<<<<<<< HEAD
-apidocs
-=======
->>>>>>> 08cc0dbe
 apng
 ARCHS
 argcomplete
@@ -42,17 +38,9 @@
 aurelia
 autoapi
 autoapisummary
-<<<<<<< HEAD
-autoapisummary
 autobuild
 AUTOCONNECT
 autodoc
-autodoc
-=======
-autobuild
-AUTOCONNECT
-autodoc
->>>>>>> 08cc0dbe
 autolimits
 automodule
 autoref
@@ -110,7 +98,6 @@
 bzr
 captionpos
 captionsetup
-Carola
 castshadow
 cbar
 cdll
@@ -124,8 +111,6 @@
 charliermarsh
 charx
 charxstring
-Checkerboard
-chisquare
 cibuildwheel
 cibw
 CIBW
@@ -142,9 +127,7 @@
 CMA
 cmaes
 cmap
-Cobyla
 codeofconduct
-coeffs
 colname
 color
 colorama
@@ -153,7 +136,6 @@
 colorlog
 colormap
 colors
-colorspace
 colspec
 commentcolor
 commentstyle
@@ -205,12 +187,8 @@
 deepcopy
 defenses
 deflist
-defusedxml
-delaxes
 Deniz
 devcontainers
-dfden
-dfnum
 dialog
 dib
 directsearch
@@ -249,15 +227,8 @@
 eiben
 Eiben
 elif
-<<<<<<< HEAD
-elif
 encryptable
 endfor
-endfor
-=======
-encryptable
-endfor
->>>>>>> 08cc0dbe
 engineio
 ENT
 enummember
@@ -265,10 +236,6 @@
 EOF
 epath
 equalto
-<<<<<<< HEAD
-equalto
-=======
->>>>>>> 08cc0dbe
 errmsg
 errorlens
 esbenp
@@ -287,7 +254,6 @@
 fbcpg
 FBT
 fcl
-FCMA
 fdfind
 fieldlist
 figsize
@@ -295,10 +261,6 @@
 FILTEREXACT
 firsthead
 fixedcamid
-<<<<<<< HEAD
-fixedcamid
-=======
->>>>>>> 08cc0dbe
 FLEXBVH
 FLEXEDGE
 FLEXFACE
@@ -312,10 +274,6 @@
 footnotesize
 fourcc
 fovy
-<<<<<<< HEAD
-fovy
-=======
->>>>>>> 08cc0dbe
 fpath
 freejoint
 fremp
@@ -331,7 +289,6 @@
 functools
 FURB
 furo
-fusestatic
 fzf
 FZF
 gainprm
@@ -357,10 +314,6 @@
 Graphviz
 Grégoire
 Grigoriadis
-<<<<<<< HEAD
-gumbel
-=======
->>>>>>> 08cc0dbe
 Guszti
 hammerspoon
 hasattr
@@ -400,10 +353,6 @@
 img
 implicitfast
 imread
-<<<<<<< HEAD
-imread
-=======
->>>>>>> 08cc0dbe
 imshow
 inf
 inheritability
@@ -411,10 +360,6 @@
 INP
 inproceedings
 Ioannis
-<<<<<<< HEAD
-Ioannis
-=======
->>>>>>> 08cc0dbe
 ipynb
 ipython
 isdigit
@@ -443,7 +388,6 @@
 jpm
 jpx
 jsburckhardt
-jsonschema
 jupyter
 jxr
 Karine
@@ -457,10 +401,6 @@
 Kief
 kiwisolver
 klass
-<<<<<<< HEAD
-klass
-=======
->>>>>>> 08cc0dbe
 KOMA
 Kornatowski
 KSCAN
@@ -481,10 +421,6 @@
 LBRC
 LCTRL
 lerp
-<<<<<<< HEAD
-lerp
-=======
->>>>>>> 08cc0dbe
 LFT
 LGUI
 liamrwilkins
@@ -504,7 +440,6 @@
 libosmesa
 libpango
 libreadline
-libsass
 libsm
 libsqlite
 libx
@@ -531,17 +466,10 @@
 lnk
 loc
 logfilewarninglist
-lognormal
 logscale
-logseries
-logspace
 longtable
 longtblr
 lookat
-<<<<<<< HEAD
-lookat
-=======
->>>>>>> 08cc0dbe
 Loshchilov
 Lses
 LSHFT
@@ -551,7 +479,6 @@
 luo
 Luo
 LWR
-lxml
 Maesani
 MAPCMA
 mapfiles
@@ -560,7 +487,6 @@
 matchtext
 Mateusz
 matplotlib
-maxgeom
 maximisation
 mbf
 mccabe
@@ -569,10 +495,6 @@
 mdurl
 MESHBVH
 meshgrid
-<<<<<<< HEAD
-meshgrid
-=======
->>>>>>> 08cc0dbe
 meshname
 metaheuristic
 metahuristic
@@ -599,10 +521,6 @@
 moredelim
 morekeywords
 mpimg
-<<<<<<< HEAD
-mpimg
-=======
->>>>>>> 08cc0dbe
 MRO
 msg
 msix
@@ -621,7 +539,6 @@
 myst
 nala
 Nala
-nbad
 nbody
 nbsphinx
 nbvh
@@ -637,7 +554,6 @@
 newpxtext
 newtablename
 ngeom
-ngood
 nicegui
 Nikolaus
 njpwerner
@@ -647,8 +563,6 @@
 nodeenv
 nodeid
 nohyp
-nonc
-noncentral
 noncommercially
 nonconvex
 nonstopmode
@@ -665,7 +579,6 @@
 NPY
 nrow
 nrows
-nsample
 nsmallest
 nstep
 Num
@@ -676,7 +589,6 @@
 numpy
 numpydoc
 nvm
-odict
 offheight
 offwidth
 omz
@@ -691,10 +603,6 @@
 osmesa
 outdir
 pandoc
-<<<<<<< HEAD
-pandoc
-=======
->>>>>>> 08cc0dbe
 pathlib
 pathspec
 pawlik
@@ -706,7 +614,6 @@
 Perlin
 PERTFORCE
 PERTOBJ
-pexpect
 pgfkeys
 pgfplots
 PGH
@@ -719,9 +626,7 @@
 plt
 pnoise
 podman
-polyfit
 polyglossia
-polyval
 Popen
 posargs
 powerline
@@ -730,7 +635,6 @@
 preto
 prg
 printanswers
-printoptions
 prnt
 prob
 propcache
@@ -738,7 +642,6 @@
 Przemyslaw
 pstats
 PTH
-pvals
 PWR
 pybind
 pybuilder
@@ -766,10 +669,6 @@
 pypa
 pypackages
 pypandoc
-<<<<<<< HEAD
-pypandoc
-=======
->>>>>>> 08cc0dbe
 pyparsing
 pypdf
 pypi
@@ -789,20 +688,12 @@
 Qml
 qnp
 qpos
-<<<<<<< HEAD
-qpos
-=======
->>>>>>> 08cc0dbe
 qualname
 quat
 qwtel
 RALT
 Ramel
 randn
-<<<<<<< HEAD
-randn
-=======
->>>>>>> 08cc0dbe
 rastrigin
 Rastrigin
 Raveaux
@@ -817,15 +708,9 @@
 refquat
 refurb
 rejectattr
-<<<<<<< HEAD
-rejectattr
-=======
->>>>>>> 08cc0dbe
 rel
 repitition
-revde
 reviung
-rgba
 RGT
 rgx
 rlg
@@ -861,10 +746,6 @@
 seanwu
 SEL
 selectattr
-<<<<<<< HEAD
-selectattr
-=======
->>>>>>> 08cc0dbe
 selectby
 sessionmaker
 setattr
@@ -918,11 +799,6 @@
 Stuurman
 subpackages
 Subpackages
-<<<<<<< HEAD
-subpackages
-Subpackages
-=======
->>>>>>> 08cc0dbe
 suptitle
 Svargotter
 svelteflow
@@ -936,7 +812,6 @@
 tamasfe
 tasklist
 tblr
-tensordot
 testmod
 testpypi
 texlive
@@ -956,10 +831,6 @@
 Timmis
 titlesec
 titlesonly
-<<<<<<< HEAD
-titlesonly
-=======
->>>>>>> 08cc0dbe
 toctree
 tol
 tolif
@@ -969,10 +840,6 @@
 topn
 tqdm
 trackbodyid
-<<<<<<< HEAD
-trackbodyid
-=======
->>>>>>> 08cc0dbe
 trimesh
 Trn
 TRN
@@ -983,7 +850,6 @@
 typehints
 typeshed
 Tyrrell
-ujson
 underfull
 Underglow
 UNDERGLOW
@@ -991,7 +857,6 @@
 uniapprox
 urdf
 usernamehw
-usethread
 usr
 uvicorn
 uvx
@@ -1003,7 +868,6 @@
 viridis
 virtualenv
 vmap
-vonmises
 Vrije
 vsc
 Vytas
@@ -1023,27 +887,18 @@
 xindy
 xlabel
 xlim
-<<<<<<< HEAD
-xlrd
-=======
->>>>>>> 08cc0dbe
 xmat
 xpos
 xshift
 xspace
 xticks
 xunicode
-xyaxes
 xyflow
 xyzw
 yarl
 Yinyang
 ylabel
 ylim
-<<<<<<< HEAD
-ylim
-=======
->>>>>>> 08cc0dbe
 ypos
 yshift
 yticklabels
@@ -1053,7 +908,6 @@
 Zeina
 zenodo
 Zenodo
-zipf
 zipp
 zmax
 zmin
